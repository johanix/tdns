/*
 * Copyright (c) 2024 Johan Stenstam, johani@johani.org
 */
package cache

import (
	"fmt"
	"strings"
	"sync"
	"time"

	core "github.com/johanix/tdns/tdns/core"
	"github.com/miekg/dns"
)

// AddressBackoff tracks backoff state for a single server address.
// Used to avoid repeatedly querying addresses that don't respond or have routing issues.
type AddressBackoff struct {
	NextTry      time.Time // When this address can be tried again
	FailureCount uint8     // Number of consecutive failures (1 = first failure, 2+ = second+ failure)
	LastError    string    // Last error message (stored when debug mode is enabled)
}

type AuthServer struct {
	Name             string
	Addrs            []string
	Alpn             []string // {"do53", "doq", "dot", "doh"}
	Transports       []core.Transport
	PrefTransport    core.Transport           // "doq" | "dot" | "doh" | "do53"
	TransportWeights map[core.Transport]uint8 // percentage per transport (sum <= 100). Remainder -> do53
	// Optional config-only field for stubs: colon-separated transport weights, e.g. "doq:30,dot:70"
	// When provided in config, this overrides Alpn for building Transports/PrefTransport/TransportWeights.
	TransportSignal string                  `yaml:"transport" mapstructure:"transport"`
	ConnMode        ConnMode                `yaml:"connmode" mapstructure:"connmode"`
	TLSARecords     map[string]*CachedRRset // keyed by owner (_port._proto.name.), validated RRsets only
	// Stats (guarded by mu)
	mu                sync.Mutex
	TransportCounters map[core.Transport]uint64 // total queries attempted per transport
	Src               string                    // "answer", "glue", "hint", "priming", "stub", ...
	Expire            time.Time
	Debug             bool // If true, store error messages in AddressBackoff.LastError
	// Backoff tracking (guarded by mu)
	AddressBackoffs map[string]*AddressBackoff // keyed by address string (e.g., "1.2.3.4:53" or "[2001:db8::1]:53")
}

// NewAuthServer creates a new AuthServer instance with default values.
// The name parameter is required and identifies the nameserver.
// All other fields are initialized with safe defaults:
//   - Alpn: ["do53"]
//   - Transports: [TransportDo53]
//   - PrefTransport: TransportDo53
//   - Src: "unknown"
//   - ConnMode: ConnModeLegacy
//   - Other fields: nil or zero values
func NewAuthServer(name string) *AuthServer {
	if name == "" {
		return nil
	}
	return &AuthServer{
		Name:          name,
		Alpn:          []string{"do53"},
		Transports:    []core.Transport{core.TransportDo53},
		PrefTransport: core.TransportDo53,
		Src:           "unknown",
		ConnMode:      ConnModeLegacy,
		// Other fields are zero-initialized:
		// Addrs: nil
		// TransportWeights: nil
		// TransportSignal: ""
		// TLSARecords: nil
		// TransportCounters: nil (will be initialized on first use)
		// Expire: zero time
		// Debug: false
		// AddressBackoffs: nil (will be initialized on first use)
	}
}

func (as *AuthServer) ConnectionMode() ConnMode {
	if as == nil {
		return ConnModeLegacy
	}
	as.mu.Lock()
	defer as.mu.Unlock()
	return as.ConnMode
}

// GetAddrs returns a copy of the addresses slice. Thread-safe.
func (as *AuthServer) GetAddrs() []string {
	if as == nil {
		return nil
	}
	as.mu.Lock()
	defer as.mu.Unlock()
	if len(as.Addrs) == 0 {
		return nil
	}
	addrs := make([]string, len(as.Addrs))
	copy(addrs, as.Addrs)
	return addrs
}

// AddAddr adds an address if it doesn't already exist. Thread-safe.
func (as *AuthServer) AddAddr(addr string) {
	if as == nil || addr == "" {
		return
	}
	as.mu.Lock()
	defer as.mu.Unlock()
	for _, a := range as.Addrs {
		if a == addr {
			return // Already exists
		}
	}
	as.Addrs = append(as.Addrs, addr)
}

// SetAddrs sets the addresses slice. Thread-safe.
func (as *AuthServer) SetAddrs(addrs []string) {
	if as == nil {
		return
	}
	as.mu.Lock()
	defer as.mu.Unlock()
	if len(addrs) == 0 {
		as.Addrs = nil
		return
	}
	as.Addrs = make([]string, len(addrs))
	copy(as.Addrs, addrs)
}

// GetAlpn returns a copy of the ALPN slice. Thread-safe.
func (as *AuthServer) GetAlpn() []string {
	if as == nil {
		return nil
	}
	as.mu.Lock()
	defer as.mu.Unlock()
	if len(as.Alpn) == 0 {
		return nil
	}
	alpn := make([]string, len(as.Alpn))
	copy(alpn, as.Alpn)
	return alpn
}

// AddAlpn adds an ALPN value if it doesn't already exist. Thread-safe.
func (as *AuthServer) AddAlpn(alpn string) {
	if as == nil || alpn == "" {
		return
	}
	as.mu.Lock()
	defer as.mu.Unlock()
	for _, a := range as.Alpn {
		if a == alpn {
			return // Already exists
		}
	}
	as.Alpn = append(as.Alpn, alpn)
}

// SetAlpn sets the ALPN slice. Thread-safe.
func (as *AuthServer) SetAlpn(alpn []string) {
	if as == nil {
		return
	}
	as.mu.Lock()
	defer as.mu.Unlock()
	if len(alpn) == 0 {
		as.Alpn = nil
		return
	}
	as.Alpn = make([]string, len(alpn))
	copy(as.Alpn, alpn)
}

// GetTransports returns a copy of the transports slice. Thread-safe.
func (as *AuthServer) GetTransports() []core.Transport {
	if as == nil {
		return nil
	}
	as.mu.Lock()
	defer as.mu.Unlock()
	if len(as.Transports) == 0 {
		return nil
	}
	transports := make([]core.Transport, len(as.Transports))
	copy(transports, as.Transports)
	return transports
}

// AddTransport adds a transport if it doesn't already exist. Thread-safe.
func (as *AuthServer) AddTransport(t core.Transport) {
	if as == nil {
		return
	}
	as.mu.Lock()
	defer as.mu.Unlock()
	for _, tr := range as.Transports {
		if tr == t {
			return // Already exists
		}
	}
	as.Transports = append(as.Transports, t)
}

// SetTransports sets the transports slice. Thread-safe.
func (as *AuthServer) SetTransports(transports []core.Transport) {
	if as == nil {
		return
	}
	as.mu.Lock()
	defer as.mu.Unlock()
	if len(transports) == 0 {
		as.Transports = nil
		return
	}
	as.Transports = make([]core.Transport, len(transports))
	copy(as.Transports, transports)
}

// GetSrc returns the source string. Thread-safe.
func (as *AuthServer) GetSrc() string {
	if as == nil {
		return ""
	}
	as.mu.Lock()
	defer as.mu.Unlock()
	return as.Src
}

// SetSrc sets the source string if it's more specific than the current value. Thread-safe.
func (as *AuthServer) SetSrc(src string) {
	if as == nil || src == "" {
		return
	}
	as.mu.Lock()
	defer as.mu.Unlock()
	if as.Src == "" || as.Src == "unknown" {
		as.Src = src
	}
}

// ForceSetSrc sets the source string unconditionally. Thread-safe.
func (as *AuthServer) ForceSetSrc(src string) {
	if as == nil {
		return
	}
	as.mu.Lock()
	defer as.mu.Unlock()
	as.Src = src
}

// GetDebug returns the debug flag. Thread-safe.
func (as *AuthServer) GetDebug() bool {
	if as == nil {
		return false
	}
	as.mu.Lock()
	defer as.mu.Unlock()
	return as.Debug
}

// SetDebug sets the debug flag. Thread-safe.
func (as *AuthServer) SetDebug(debug bool) {
	if as == nil {
		return
	}
	as.mu.Lock()
	defer as.mu.Unlock()
	as.Debug = debug
}

// PromoteDebug sets debug to true if not already set. Thread-safe.
func (as *AuthServer) PromoteDebug() {
	if as == nil {
		return
	}
	as.mu.Lock()
	defer as.mu.Unlock()
	if !as.Debug {
		as.Debug = true
	}
}

// GetExpire returns the expiration time. Thread-safe.
func (as *AuthServer) GetExpire() time.Time {
	if as == nil {
		return time.Time{}
	}
	as.mu.Lock()
	defer as.mu.Unlock()
	return as.Expire
}

// SetExpire sets the expiration time. Thread-safe.
func (as *AuthServer) SetExpire(expire time.Time) {
	if as == nil {
		return
	}
	as.mu.Lock()
	defer as.mu.Unlock()
	as.Expire = expire
}

// GetPrefTransport returns the preferred transport. Thread-safe.
func (as *AuthServer) GetPrefTransport() core.Transport {
	if as == nil {
		return core.TransportDo53
	}
	as.mu.Lock()
	defer as.mu.Unlock()
	return as.PrefTransport
}

// SetPrefTransport sets the preferred transport. Thread-safe.
func (as *AuthServer) SetPrefTransport(t core.Transport) {
	if as == nil {
		return
	}
	as.mu.Lock()
	defer as.mu.Unlock()
	as.PrefTransport = t
}

// GetTransportWeights returns a copy of the transport weights map. Thread-safe.
func (as *AuthServer) GetTransportWeights() map[core.Transport]uint8 {
	if as == nil {
		return nil
	}
	as.mu.Lock()
	defer as.mu.Unlock()
	if len(as.TransportWeights) == 0 {
		return nil
	}
	weights := make(map[core.Transport]uint8, len(as.TransportWeights))
	for k, v := range as.TransportWeights {
		weights[k] = v
	}
	return weights
}

// SetTransportWeight sets a single transport weight. Thread-safe.
func (as *AuthServer) SetTransportWeight(t core.Transport, weight uint8) {
	if as == nil {
		return
	}
	as.mu.Lock()
	defer as.mu.Unlock()
	if as.TransportWeights == nil {
		as.TransportWeights = make(map[core.Transport]uint8)
	}
	as.TransportWeights[t] = weight
}

// MergeTransportWeights merges the provided weights into the existing map. Thread-safe.
func (as *AuthServer) MergeTransportWeights(weights map[core.Transport]uint8) {
	if as == nil || len(weights) == 0 {
		return
	}
	as.mu.Lock()
	defer as.mu.Unlock()
	if as.TransportWeights == nil {
		as.TransportWeights = make(map[core.Transport]uint8)
	}
	for k, v := range weights {
		as.TransportWeights[k] = v
	}
}

func (as *AuthServer) SnapshotTLSARecords() map[string]*CachedRRset {
	if as == nil {
		return nil
	}
	as.mu.Lock()
	defer as.mu.Unlock()
	if len(as.TLSARecords) == 0 {
		return nil
	}
	snap := make(map[string]*CachedRRset, len(as.TLSARecords))
	for owner, rec := range as.TLSARecords {
		snap[owner] = rec
	}
	return snap
}

// SnapshotCounters returns a copy of the per-transport counters.
func (as *AuthServer) SnapshotCounters() map[core.Transport]uint64 {
	if as == nil {
		return nil
	}
	as.mu.Lock()
	defer as.mu.Unlock()
	out := make(map[core.Transport]uint64, len(as.TransportCounters))
	for t, c := range as.TransportCounters {
		out[t] = c
	}
	return out
}

// SnapshotAddressBackoffs returns a copy of the address backoff map.
// Only includes addresses that are currently in backoff (NextTry > now).
func (as *AuthServer) SnapshotAddressBackoffs(now time.Time) map[string]*AddressBackoff {
	if as == nil {
		return nil
	}
	as.mu.Lock()
	defer as.mu.Unlock()
	if as.AddressBackoffs == nil || len(as.AddressBackoffs) == 0 {
		return nil
	}
	snap := make(map[string]*AddressBackoff)
	for addr, backoff := range as.AddressBackoffs {
		if backoff.NextTry.After(now) {
			// Create a copy of the backoff struct
			snap[addr] = &AddressBackoff{
				NextTry:      backoff.NextTry,
				FailureCount: backoff.FailureCount,
				LastError:    backoff.LastError,
			}
		}
	}
	if len(snap) == 0 {
		return nil
	}
	return snap
}

func (as *AuthServer) IncrementTransportCounter(t core.Transport) {
	if as == nil {
		return
	}
	as.mu.Lock()
	defer as.mu.Unlock()
	if as.TransportCounters == nil {
		as.TransportCounters = make(map[core.Transport]uint64)
	}
	as.TransportCounters[t]++
}

func (as *AuthServer) PromoteConnMode(target ConnMode) {
	if as == nil {
		return
	}
	as.mu.Lock()
	defer as.mu.Unlock()
	if as.ConnMode < target {
		as.ConnMode = target
	}
}

// IsAddressAvailable returns true if the given address is not in backoff or backoff has expired.
// Thread-safe: acquires mu lock.
func (as *AuthServer) IsAddressAvailable(addr string) bool {
	if as == nil {
		return false
	}
	as.mu.Lock()
	defer as.mu.Unlock()
	if as.AddressBackoffs == nil {
		return true // No backoffs recorded, address is available
	}
	backoff, exists := as.AddressBackoffs[addr]
	if !exists {
		return true // No backoff for this address
	}
	// Check if backoff has expired
	return time.Now().After(backoff.NextTry)
}

// categorizeError analyzes the error and returns the appropriate backoff duration.
// Routing errors (no route to host) get 1 hour immediately as they're unlikely to resolve soon.
// Timeout errors get 2 minutes as they might be temporary.
// Other errors default to 2 minutes for first failure, 1 hour for subsequent failures.
// categorizeError selects a backoff duration based on the provided error text and
// whether this is the first failure for an address.
//
// Rules:
<<<<<<< HEAD
// - If err is nil: return 2 minutes for a first failure, 1 hour otherwise.
// - If the error text indicates a routing failure (contains "no route to host",
//   "network is unreachable", or "host unreachable"): return 1 hour.
// - If the error text indicates a timeout (contains "timeout", "i/o timeout", or
//   "deadline exceeded"): return 2 minutes.
// categorizeError determines the backoff duration to apply for an address failure
// based on the provided error and whether this is the first consecutive failure.
// Behavior:
// - If err is nil: return 2 minutes for a first failure, 1 hour otherwise.
// - If the error message contains routing indicators ("no route to host", "network is unreachable", "host unreachable"): return 1 hour.
// - If the error message contains timeout indicators ("timeout", "i/o timeout", "deadline exceeded"): return 2 minutes.
// - For all other errors: return 2 minutes for a first failure, 1 hour otherwise.
=======
//   - If err is nil: return 2 minutes for a first failure, 1 hour otherwise.
//   - If the error text indicates a routing failure (contains "no route to host",
//     "network is unreachable", or "host unreachable"): return 1 hour.
//   - If the error text indicates a timeout (contains "timeout", "i/o timeout", or
//     "deadline exceeded"): return 2 minutes.
//   - For all other errors: return 2 minutes for a first failure, 1 hour otherwise.
>>>>>>> 0ee36a4d
func categorizeError(err error, isFirstFailure bool) time.Duration {
	if err == nil {
		// No error provided, use default behavior
		if isFirstFailure {
			return 2 * time.Minute
		}
		return 1 * time.Hour
	}
	errStr := err.Error()

	// Check for routing errors - these are unlikely to resolve soon, so backoff 1 hour immediately
	if strings.Contains(errStr, "no route to host") ||
		strings.Contains(errStr, "network is unreachable") ||
		strings.Contains(errStr, "host unreachable") {
		return 1 * time.Hour
	}

	// Check for timeout errors - these might be temporary, so backoff 2 minutes
	if strings.Contains(errStr, "timeout") ||
		strings.Contains(errStr, "deadline exceeded") {
		return 2 * time.Minute
	}

	// Other errors: 2 minutes for first failure, 1 hour for subsequent
	if isFirstFailure {
		return 2 * time.Minute
	}
	return 1 * time.Hour
}

// RecordAddressFailure records a failure for the given address and sets appropriate backoff.
// The error parameter is analyzed to determine backoff duration:
//   - Routing errors ("no route to host"): 1 hour immediately
//   - Timeout errors: 2 minutes
//   - Other errors: 2 minutes for first failure, 1 hour for subsequent failures
//
// If as.Debug is true, the error message is stored in LastError for debugging purposes.
// Thread-safe: acquires mu lock.
func (as *AuthServer) RecordAddressFailure(addr string, err error) {
	if as == nil {
		return
	}
	as.mu.Lock()
	defer as.mu.Unlock()
	if as.AddressBackoffs == nil {
		as.AddressBackoffs = make(map[string]*AddressBackoff)
	}
	backoff, exists := as.AddressBackoffs[addr]
	errMsg := ""
	if as.Debug && err != nil {
		errMsg = err.Error()
	}
	if !exists {
		// First failure: determine backoff based on error type
		backoffDuration := categorizeError(err, true)
		as.AddressBackoffs[addr] = &AddressBackoff{
			NextTry:      time.Now().Add(backoffDuration),
			FailureCount: 1,
			LastError:    errMsg,
		}
		return
	}
	// Subsequent failure: determine backoff based on error type
	backoffDuration := categorizeError(err, false)
	backoff.NextTry = time.Now().Add(backoffDuration)
	backoff.LastError = errMsg      // Update last error even if not first failure
	if backoff.FailureCount < 255 { // Prevent overflow
		backoff.FailureCount++
	}
}

// RecordAddressFailureForRcode records a failure for the given address based on a DNS response code.
// Thread-safe: acquires mu lock.
func (as *AuthServer) RecordAddressFailureForRcode(addr string, rcode uint8) {
	if as == nil {
		return
	}
	as.mu.Lock()
	defer as.mu.Unlock()
	if as.AddressBackoffs == nil {
		as.AddressBackoffs = make(map[string]*AddressBackoff)
	}
	backoff, exists := as.AddressBackoffs[addr]

	// Determine backoff duration based on rcode
	var backoffDuration time.Duration
	var errMsg string
	switch rcode {
	case dns.RcodeNotImplemented:
		backoffDuration = 1 * time.Hour
		if as.Debug {
			errMsg = fmt.Sprintf("rcode=%d", rcode)
		}
	default:
		// For other rcodes, use default behavior (2 min first, 1 hour subsequent)
		if !exists {
			backoffDuration = 2 * time.Minute
		} else {
			backoffDuration = 1 * time.Hour
		}
		if as.Debug {
			errMsg = fmt.Sprintf("rcode=%d", rcode)
		}
	}

	if !exists {
		// First failure
		as.AddressBackoffs[addr] = &AddressBackoff{
			NextTry:      time.Now().Add(backoffDuration),
			FailureCount: 1,
			LastError:    errMsg,
		}
		return
	}
	// Subsequent failure
	backoff.NextTry = time.Now().Add(backoffDuration)
	if as.Debug {
		backoff.LastError = errMsg
	}
	if backoff.FailureCount < 255 { // Prevent overflow
		backoff.FailureCount++
	}
}

// RecordAddressSuccess clears any backoff for the given address.
// Thread-safe: acquires mu lock.
func (as *AuthServer) RecordAddressSuccess(addr string) {
	if as == nil {
		return
	}
	as.mu.Lock()
	defer as.mu.Unlock()
	if as.AddressBackoffs != nil {
		delete(as.AddressBackoffs, addr)
		// If map is empty, we could nil it out, but keeping it is fine for efficiency
	}
}

// AllAddressesInBackoff returns true if all addresses for this server are currently in backoff.
// Thread-safe: acquires mu lock once for the entire operation.
func (as *AuthServer) AllAddressesInBackoff() bool {
	if as == nil {
		return false
	}
	as.mu.Lock()
	defer as.mu.Unlock()

	// Copy Addrs while holding the lock to avoid TOCTOU
	if len(as.Addrs) == 0 {
		return false
	}
	addrs := make([]string, len(as.Addrs))
	copy(addrs, as.Addrs)

	// Check backoffs while still holding the same lock
	if as.AddressBackoffs == nil || len(as.AddressBackoffs) == 0 {
		return false // No backoffs recorded
	}
	now := time.Now()
	for _, addr := range addrs {
		backoff, exists := as.AddressBackoffs[addr]
		if !exists {
			return false // At least one address has no backoff
		}
		if now.After(backoff.NextTry) {
			return false // At least one address's backoff has expired
		}
	}
	return true // All addresses are in active backoff
}

// GetAvailableAddresses returns a list of addresses that are currently available (not in backoff).
// Thread-safe: acquires mu lock once for the entire operation.
func (as *AuthServer) GetAvailableAddresses() []string {
	if as == nil {
		return nil
	}
	as.mu.Lock()
	defer as.mu.Unlock()

	// Copy Addrs while holding the lock to avoid TOCTOU
	if len(as.Addrs) == 0 {
		return nil
	}
	addrs := make([]string, len(as.Addrs))
	copy(addrs, as.Addrs)

	// Check backoffs while still holding the same lock
	var available []string
	now := time.Now()
	for _, addr := range addrs {
		if as.AddressBackoffs == nil {
			available = append(available, addr)
			continue
		}
		backoff, exists := as.AddressBackoffs[addr]
		if !exists || now.After(backoff.NextTry) {
			available = append(available, addr)
		}
	}
	return available
}<|MERGE_RESOLUTION|>--- conflicted
+++ resolved
@@ -476,7 +476,6 @@
 // whether this is the first failure for an address.
 //
 // Rules:
-<<<<<<< HEAD
 // - If err is nil: return 2 minutes for a first failure, 1 hour otherwise.
 // - If the error text indicates a routing failure (contains "no route to host",
 //   "network is unreachable", or "host unreachable"): return 1 hour.
@@ -489,14 +488,7 @@
 // - If the error message contains routing indicators ("no route to host", "network is unreachable", "host unreachable"): return 1 hour.
 // - If the error message contains timeout indicators ("timeout", "i/o timeout", "deadline exceeded"): return 2 minutes.
 // - For all other errors: return 2 minutes for a first failure, 1 hour otherwise.
-=======
-//   - If err is nil: return 2 minutes for a first failure, 1 hour otherwise.
-//   - If the error text indicates a routing failure (contains "no route to host",
-//     "network is unreachable", or "host unreachable"): return 1 hour.
-//   - If the error text indicates a timeout (contains "timeout", "i/o timeout", or
-//     "deadline exceeded"): return 2 minutes.
-//   - For all other errors: return 2 minutes for a first failure, 1 hour otherwise.
->>>>>>> 0ee36a4d
+
 func categorizeError(err error, isFirstFailure bool) time.Duration {
 	if err == nil {
 		// No error provided, use default behavior
