/*
 * Copyright (c) 2024 Johan Stenstam, johani@johani.org
 */

package tdns

import (
	// "flag"

	"context"
	"fmt"
	"log"
	"os"
	"runtime/debug"
	"time"

	"github.com/gorilla/mux"
	_ "github.com/mattn/go-sqlite3"
	"github.com/spf13/pflag"
	flag "github.com/spf13/pflag"
	"github.com/spf13/viper"
	// "github.com/johanix/tdns/tdns"
	// "github.com/orcaman/concurrent-map/v2"
)

func MainLoop(ctx context.Context, cancel context.CancelFunc, conf *Config) {
	if Globals.Debug {
		debug.SetTraceback("all")
	}
<<<<<<< HEAD
	exit := make(chan os.Signal, 1)
	signal.Notify(exit, syscall.SIGINT, syscall.SIGTERM)
	hupper := make(chan os.Signal, 1)
	signal.Notify(hupper, syscall.SIGHUP)

	defer signal.Stop(exit)
	defer signal.Stop(hupper)

	var err error
	var all_zones []string
	var wg sync.WaitGroup
	wg.Add(1)

	go func() {
		defer wg.Done()
		for {
			// log.Println("mainloop: signal dispatcher")
			select {
			case <-ctx.Done():
				log.Println("mainloop: context cancelled. Cleaning up.")
				return
			case <-exit:
				log.Println("mainloop: Exit signal received. Cleaning up.")
				cancel()
				return
            case <-hupper:
                log.Println("mainloop: SIGHUP received. Forcing refresh of all configured zones.")
                all_zones, err = conf.ParseZones(true) // true = reload
                if err != nil {
                    log.Printf("mainloop: SIGHUP reload failed: %v (continuing without shutdown)", err)
                    continue
                }
                log.Printf("mainloop: SIGHUP reload completed. Refreshed %d configured zones.", len(all_zones))

			case <-conf.Internal.APIStopCh:
				log.Println("mainloop: Stop command received. Cleaning up.")
				cancel()
				return
			}
=======
	for {
		select {
		case <-ctx.Done():
			log.Println("mainloop: context cancelled. Cleaning up.")
			return
		case <-conf.Internal.APIStopCh:
			log.Println("mainloop: Stop command received. Cleaning up.")
			cancel()
			return
>>>>>>> b155cb8e
		}
	}
}

func (conf *Config) MainInit(defaultcfg string) error {
	Globals.App.ServerBootTime = time.Now()
	Globals.App.ServerConfigTime = time.Now()

	switch Globals.App.Type {
	case AppTypeServer, AppTypeAgent, AppTypeCombiner, AppTypeReporter:
		pflag.StringVar(&conf.Internal.CfgFile, "config", defaultcfg, "config file path")
		pflag.BoolVarP(&Globals.Debug, "debug", "", false, "run in debug mode (may activate dangerous tests)")
		pflag.BoolVarP(&Globals.Verbose, "verbose", "v", false, "Verbose mode")
		pflag.Parse()

		flag.Usage = func() {
			flag.PrintDefaults()
		}

	case AppTypeImr:
		conf.Internal.CfgFile = defaultcfg
	}

	if Globals.Debug {
		log.Printf("*** MainInit: 1. defaultcfg: %q conf.Internal.CfgFile: %q ***", defaultcfg, conf.Internal.CfgFile)
	}

	switch Globals.App.Type {
	case AppTypeServer, AppTypeAgent, AppTypeCombiner, AppTypeImr, AppTypeReporter, AppTypeCli:
		fmt.Printf("*** TDNS %s mode of operation: %q (verbose: %t, debug: %t)\n",
			Globals.App.Name, AppTypeToString[Globals.App.Type], Globals.Verbose, Globals.Debug)
	default:
		return fmt.Errorf("*** TDNS %s: Error: unknown mode of operation: %q",
			Globals.App.Name, Globals.App.Type)
	}

	err := conf.ParseConfig(false) // false = initial config, not reload
	if err != nil {
		return fmt.Errorf("Error parsing config %q: %v", conf.Internal.CfgFile, err)
	}

	logfile := viper.GetString("log.file")
	err = SetupLogging(logfile)
	if err != nil {
		return fmt.Errorf("Error setting up logging: %v", err)
	}
	fmt.Printf("Logging to file: %s\n", logfile)

	switch Globals.App.Type {
	case AppTypeServer, AppTypeAgent, AppTypeCombiner:
		// Note that AppTypeServer and AppTypeAgent feel though into here as well.
		kdb := conf.Internal.KeyDB
		if kdb == nil {
			err = conf.InitializeKeyDB()
			if err != nil {
				return fmt.Errorf("Error initializing KeyDB: %v", err)
			}
		}

	default:
		log.Printf("TDNS %s (%s): not initializing KeyDB", Globals.App.Name, AppTypeToString[Globals.App.Type])
	}

	err = Globals.Validate()
	if err != nil {
		return fmt.Errorf("Error validating TDNS globals: %v", err)
	}

	fmt.Printf("TDNS %s version %s starting.\n", Globals.App.Name, Globals.App.Version)

	conf.Internal.BumpZoneCh = make(chan BumperData, 10)
	conf.Internal.DelegationSyncQ = make(chan DelegationSyncRequest, 10)
	conf.Internal.SyncQ = make(chan SyncRequest, 10)           // Only used by agent
	conf.Internal.MusicSyncQ = make(chan MusicSyncRequest, 10) // Only used by sidecar.
	// RefreshEngine now started in Start* functions with ctx, but the channel must exist before ParseZones
	if conf.Internal.RefreshZoneCh == nil {
		conf.Internal.RefreshZoneCh = make(chan ZoneRefresher, 10)
	}

	if Globals.App.Type == AppTypeAgent {
		conf.Internal.AgentQs = &AgentQs{
			Hello:             make(chan *AgentMsgReport, 100),
			Beat:              make(chan *AgentMsgReport, 100),
			Msg:               make(chan *AgentMsgPostPlus, 100),
			Command:           make(chan *AgentMgmtPostPlus, 100),
			DebugCommand:      make(chan *AgentMgmtPostPlus, 100),
			SynchedDataUpdate: make(chan *SynchedDataUpdate, 100),
			SynchedDataCmd:    make(chan *SynchedDataCmd, 100),
		}
	}

	switch Globals.App.Type {
	case AppTypeImr, AppTypeServer:
		conf.Internal.ValidatorCh = make(chan ValidatorRequest, 10)
		log.Printf("TDNS %s (%s): validator channel initialized (engine starts in starter)", Globals.App.Name, AppTypeToString[Globals.App.Type])
	default:
		log.Printf("TDNS %s (%s): not starting: validatorengine", Globals.App.Name, AppTypeToString[Globals.App.Type])
	}

	conf.Internal.NotifyQ = make(chan NotifyRequest, 10)
	// Notifier now started in Start* functions with ctx

	// if Globals.Debug {
	//	log.Printf("*** MainInit: 5 ***")
	// }

	// Parse all configured zones
	all_zones, err := conf.ParseZones(false) // false = initial load, not reload
	if err != nil {
		return fmt.Errorf("Error parsing zones: %v", err)
	}

	switch Globals.App.Type {
	case AppTypeAgent:
		// Setup agent identity and publish records
		err = conf.SetupAgent(all_zones)
		if err != nil {
			return fmt.Errorf("Error setting up agent: %v", err)
		}
		// Initialize AgentRegistry for agent mode only
		conf.Internal.AgentRegistry = conf.NewAgentRegistry()
		// dump.P(conf.Internal.AgentRegistry)
	case AppTypeServer, AppTypeCombiner:
		// ... existing server/combiner setup ...
	default:
		// ... existing server/agent/combiner setup ...
	}

	if Globals.Debug {
		log.Printf("*** MainInit: DONE ***")
	}

	return nil
}

func MainStartThreads(ctx context.Context, conf *Config, apirouter *mux.Router) error {
	kdb := conf.Internal.KeyDB

	conf.Internal.APIStopCh = make(chan struct{})

	conf.Internal.ScannerQ = make(chan ScanRequest, 5)
	conf.Internal.DnsUpdateQ = make(chan DnsUpdateRequest, 100)
	conf.Internal.DnsNotifyQ = make(chan DnsNotifyRequest, 100)
	conf.Internal.AuthQueryQ = make(chan AuthQueryRequest, 100)

	// Everyone has the mgmt API dispatcher
	err := APIdispatcher(conf, apirouter, conf.Internal.APIStopCh)
	if err != nil {
		return fmt.Errorf("Error starting API dispatcher: %v", err)
	}

	switch Globals.App.Type {
	case AppTypeAgent:
		// we pass the HelloQ and HeartbeatQ channels to the HsyncEngine to ensure they are created before
		// the HsyncEngine starts listening for incoming connections
		go HsyncEngine(ctx, conf, conf.Internal.AgentQs) // Only used by agent
		go conf.SynchedDataEngine(ctx, conf.Internal.AgentQs)
		syncrtr, err := SetupAgentSyncRouter(conf)
		if err != nil {
			return fmt.Errorf("Error setting up agent-to-agent sync router: %v", err)
		}
		log.Printf("TDNS %s (%s): starting agent-to-agent sync engine", Globals.App.Name, AppTypeToString[Globals.App.Type])
		go APIdispatcherNG(conf, syncrtr, conf.Agent.Api.Addresses.Listen, conf.Agent.Api.CertFile, conf.Agent.Api.KeyFile, conf.Internal.APIStopCh)
		log.Printf("TDNS %s (%s): starting: hsyncengine, synceddataengine, apidispatcherNG", Globals.App.Name, AppTypeToString[Globals.App.Type])
	default:
		log.Printf("TDNS %s (%s): not starting: hsyncengine, synceddataengine, apidispatcherNG", Globals.App.Name, AppTypeToString[Globals.App.Type])
	}

	switch Globals.App.Type {
	case AppTypeServer, AppTypeAgent:
		go AuthQueryEngine(ctx, conf.Internal.AuthQueryQ)
		go ScannerEngine(ctx, conf.Internal.ScannerQ, conf.Internal.AuthQueryQ)

		kdb.UpdateQ = make(chan UpdateRequest, 10)
		conf.Internal.UpdateQ = kdb.UpdateQ
		kdb.DeferredUpdateQ = make(chan DeferredUpdate, 10)
		conf.Internal.DeferredUpdateQ = kdb.DeferredUpdateQ

		go kdb.ZoneUpdaterEngine(ctx)
		go kdb.DeferredUpdaterEngine(ctx)

		go UpdateHandler(ctx, conf)
		go kdb.DelegationSyncher(ctx, conf.Internal.DelegationSyncQ, conf.Internal.NotifyQ)
		log.Printf("TDNS %s (%s): starting: authquery, scanner, zoneupdater, deferredupdater, updatehandler, delegation syncher", Globals.App.Name, AppTypeToString[Globals.App.Type])
	default:
		log.Printf("TDNS %s (%s): not starting: authquery, scanner, zoneupdater, deferredupdater, updatehandler, delegation syncher", Globals.App.Name, AppTypeToString[Globals.App.Type])
	}

	switch Globals.App.Type {
	case AppTypeServer, AppTypeAgent, AppTypeCombiner:
		go NotifyHandler(ctx, conf)
		go DnsEngine(ctx, conf)
		log.Printf("TDNS %s (%s): starting: notifyhandler, dnsengine", Globals.App.Name, AppTypeToString[Globals.App.Type])
	default:
		log.Printf("TDNS %s (%s): not starting: notifyhandler, dnsengine", Globals.App.Name, AppTypeToString[Globals.App.Type])
	}

	switch Globals.App.Type {
	case AppTypeServer:
		// Only tdns-server runs the resigner engine
		conf.Internal.ResignQ = make(chan *ZoneData, 10)
		go ResignerEngine(ctx, conf.Internal.ResignQ)
		log.Printf("TDNS %s (%s): starting: resignerengine", Globals.App.Name, AppTypeToString[Globals.App.Type])
	default:
		log.Printf("TDNS %s (%s): not starting: resignerengine", Globals.App.Name, AppTypeToString[Globals.App.Type])
	}

	switch Globals.App.Type {
	case AppTypeImr:
		conf.Internal.RecursorCh = make(chan ImrRequest, 10)
		go conf.RecursorEngine(ctx)
		// go ImrEngine(conf, stopCh) // ImrEngine is now started from RecursorEngine, as they share cache
		log.Printf("TDNS %s (%s): starting: recursorengine, imrengine", Globals.App.Name, AppTypeToString[Globals.App.Type])

	default:
		log.Printf("TDNS %s (%s): not starting: recursorengine, imrengine", Globals.App.Name, AppTypeToString[Globals.App.Type])
	}

	return nil
}

// StartImr starts subsystems for tdns-imr
func StartImr(ctx context.Context, conf *Config, apirouter *mux.Router) error {
	conf.Internal.APIStopCh = make(chan struct{})
	if err := APIdispatcher(conf, apirouter, conf.Internal.APIStopCh); err != nil {
		return fmt.Errorf("Error starting API dispatcher: %v", err)
	}
	if conf.Internal.ValidatorCh == nil {
		conf.Internal.ValidatorCh = make(chan ValidatorRequest, 10)
	}
	go ValidatorEngine(ctx, conf)
	conf.Internal.RecursorCh = make(chan ImrRequest, 10)
	go conf.RecursorEngine(ctx)
	log.Printf("TDNS %s (%s): starting: recursorengine, imrengine", Globals.App.Name, AppTypeToString[Globals.App.Type])
	return nil
}

// StartCombiner starts subsystems for tdns-combiner
func StartCombiner(ctx context.Context, conf *Config, apirouter *mux.Router) error {
	conf.Internal.APIStopCh = make(chan struct{})
	if err := APIdispatcher(conf, apirouter, conf.Internal.APIStopCh); err != nil {
		return fmt.Errorf("Error starting API dispatcher: %v", err)
	}

	if conf.Internal.RefreshZoneCh == nil {
		conf.Internal.RefreshZoneCh = make(chan ZoneRefresher, 10)
	}
	conf.Internal.DnsNotifyQ = make(chan DnsNotifyRequest, 100)
	go RefreshEngine(ctx, conf)
	go Notifier(ctx, conf.Internal.NotifyQ)
	go NotifyHandler(ctx, conf)
	go DnsEngine(ctx, conf)
	log.Printf("TDNS %s (%s): starting: notifyhandler, dnsengine", Globals.App.Name, AppTypeToString[Globals.App.Type])
	return nil
}

// StartServer starts subsystems for tdns-server
func StartServer(ctx context.Context, conf *Config, apirouter *mux.Router) error {
	if conf.Internal.ValidatorCh == nil {
		conf.Internal.ValidatorCh = make(chan ValidatorRequest, 10)
	}
	go ValidatorEngine(ctx, conf)
	kdb := conf.Internal.KeyDB
	conf.Internal.APIStopCh = make(chan struct{})
	if conf.Internal.RefreshZoneCh == nil {
		conf.Internal.RefreshZoneCh = make(chan ZoneRefresher, 10)
	}
	conf.Internal.ScannerQ = make(chan ScanRequest, 5)
	conf.Internal.DnsUpdateQ = make(chan DnsUpdateRequest, 100)
	conf.Internal.DnsNotifyQ = make(chan DnsNotifyRequest, 100)
	conf.Internal.AuthQueryQ = make(chan AuthQueryRequest, 100)
	if err := APIdispatcher(conf, apirouter, conf.Internal.APIStopCh); err != nil {
		return fmt.Errorf("Error starting API dispatcher: %v", err)
	}

	go RefreshEngine(ctx, conf)
	go Notifier(ctx, conf.Internal.NotifyQ)
	go AuthQueryEngine(ctx, conf.Internal.AuthQueryQ)
	go ScannerEngine(ctx, conf.Internal.ScannerQ, conf.Internal.AuthQueryQ)
	kdb.UpdateQ = make(chan UpdateRequest, 10)
	conf.Internal.UpdateQ = kdb.UpdateQ
	kdb.DeferredUpdateQ = make(chan DeferredUpdate, 10)
	conf.Internal.DeferredUpdateQ = kdb.DeferredUpdateQ
	go kdb.ZoneUpdaterEngine(ctx)
	go kdb.DeferredUpdaterEngine(ctx)
	go UpdateHandler(ctx, conf)
	go kdb.DelegationSyncher(ctx, conf.Internal.DelegationSyncQ, conf.Internal.NotifyQ)
	go NotifyHandler(ctx, conf)
	go DnsEngine(ctx, conf)
	conf.Internal.ResignQ = make(chan *ZoneData, 10)
	go ResignerEngine(ctx, conf.Internal.ResignQ)
	log.Printf("TDNS %s (%s): starting: refreshengine, authquery, scanner, zoneupdater, deferredupdater, updatehandler, delegation syncher, notifyhandler, dnsengine, resignerengine", Globals.App.Name, AppTypeToString[Globals.App.Type])
	return nil
}

// StartAgent starts subsystems for tdns-agent
func StartAgent(ctx context.Context, conf *Config, apirouter *mux.Router) error {
	kdb := conf.Internal.KeyDB
	conf.Internal.APIStopCh = make(chan struct{})
	if conf.Internal.RefreshZoneCh == nil {
		conf.Internal.RefreshZoneCh = make(chan ZoneRefresher, 10)
	}
	conf.Internal.ScannerQ = make(chan ScanRequest, 5)
	conf.Internal.DnsUpdateQ = make(chan DnsUpdateRequest, 100)
	conf.Internal.DnsNotifyQ = make(chan DnsNotifyRequest, 100)
	conf.Internal.AuthQueryQ = make(chan AuthQueryRequest, 100)
	if err := APIdispatcher(conf, apirouter, conf.Internal.APIStopCh); err != nil {
		return fmt.Errorf("Error starting API dispatcher: %v", err)
	}
	// Common engines
	go RefreshEngine(ctx, conf)
	go Notifier(ctx, conf.Internal.NotifyQ)
	// Agent-specific
	go HsyncEngine(ctx, conf, conf.Internal.AgentQs)
	go conf.SynchedDataEngine(ctx, conf.Internal.AgentQs)
	syncrtr, err := SetupAgentSyncRouter(conf)
	if err != nil {
		return fmt.Errorf("Error setting up agent-to-agent sync router: %v", err)
	}
	go APIdispatcherNG(conf, syncrtr, conf.Agent.Api.Addresses.Listen, conf.Agent.Api.CertFile, conf.Agent.Api.KeyFile, conf.Internal.APIStopCh)
	log.Printf("TDNS %s (%s): starting: agent-to-agent sync engines", Globals.App.Name, AppTypeToString[Globals.App.Type])
	// Common engines
	go AuthQueryEngine(ctx, conf.Internal.AuthQueryQ)
	go ScannerEngine(ctx, conf.Internal.ScannerQ, conf.Internal.AuthQueryQ)
	kdb.UpdateQ = make(chan UpdateRequest, 10)
	conf.Internal.UpdateQ = kdb.UpdateQ
	kdb.DeferredUpdateQ = make(chan DeferredUpdate, 10)
	conf.Internal.DeferredUpdateQ = kdb.DeferredUpdateQ
	go kdb.ZoneUpdaterEngine(ctx)
	go kdb.DeferredUpdaterEngine(ctx)
	go UpdateHandler(ctx, conf)
	go kdb.DelegationSyncher(ctx, conf.Internal.DelegationSyncQ, conf.Internal.NotifyQ)
	go NotifyHandler(ctx, conf)
	go DnsEngine(ctx, conf)
	log.Printf("TDNS %s (%s): starting: refreshengine, authquery, scanner, zoneupdater, deferredupdater, updatehandler, delegation syncher, notifyhandler, dnsengine", Globals.App.Name, AppTypeToString[Globals.App.Type])
	return nil
}

func Shutdowner(conf *Config, msg string) {
	log.Printf("%s: shutting down: %s", Globals.App.Name, msg)
	// Prefer closing APIStopCh once as a broadcast to MainLoop and all listeners
	if conf.Internal.APIStopCh != nil {
		conf.Internal.StopOnce.Do(func() {
			// small delay can help in-flight API responses complete before close is observed
			time.Sleep(200 * time.Millisecond)
			close(conf.Internal.APIStopCh)
		})
	}
	time.Sleep(200 * time.Millisecond)
	os.Exit(0)
}<|MERGE_RESOLUTION|>--- conflicted
+++ resolved
@@ -27,47 +27,6 @@
 	if Globals.Debug {
 		debug.SetTraceback("all")
 	}
-<<<<<<< HEAD
-	exit := make(chan os.Signal, 1)
-	signal.Notify(exit, syscall.SIGINT, syscall.SIGTERM)
-	hupper := make(chan os.Signal, 1)
-	signal.Notify(hupper, syscall.SIGHUP)
-
-	defer signal.Stop(exit)
-	defer signal.Stop(hupper)
-
-	var err error
-	var all_zones []string
-	var wg sync.WaitGroup
-	wg.Add(1)
-
-	go func() {
-		defer wg.Done()
-		for {
-			// log.Println("mainloop: signal dispatcher")
-			select {
-			case <-ctx.Done():
-				log.Println("mainloop: context cancelled. Cleaning up.")
-				return
-			case <-exit:
-				log.Println("mainloop: Exit signal received. Cleaning up.")
-				cancel()
-				return
-            case <-hupper:
-                log.Println("mainloop: SIGHUP received. Forcing refresh of all configured zones.")
-                all_zones, err = conf.ParseZones(true) // true = reload
-                if err != nil {
-                    log.Printf("mainloop: SIGHUP reload failed: %v (continuing without shutdown)", err)
-                    continue
-                }
-                log.Printf("mainloop: SIGHUP reload completed. Refreshed %d configured zones.", len(all_zones))
-
-			case <-conf.Internal.APIStopCh:
-				log.Println("mainloop: Stop command received. Cleaning up.")
-				cancel()
-				return
-			}
-=======
 	for {
 		select {
 		case <-ctx.Done():
@@ -77,7 +36,6 @@
 			log.Println("mainloop: Stop command received. Cleaning up.")
 			cancel()
 			return
->>>>>>> b155cb8e
 		}
 	}
 }
